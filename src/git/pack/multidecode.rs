//!
//!
//!
//!
use std::{fs::File, sync::Arc};
use std::cmp::Ordering;
use std::convert::TryFrom;

use crate::git::errors::GitError;
use crate::git::hash::Hash;
use crate::git::utils;

use super::{cache::PackObjectCache, Pack};

impl Eq for Pack {}

impl Ord for Pack {
    fn cmp(&self, other: &Self) -> Ordering {
        let a = self.pack_file.metadata().unwrap().created().unwrap();
        let b = other.pack_file.metadata().unwrap().created().unwrap();
        if a == b {
            return Ordering::Equal;
        } else if a > b {
            return Ordering::Greater;
        } else {
            return Ordering::Less;
        }
    }
}

impl PartialOrd for Pack {
    fn partial_cmp(&self, other: &Self) -> Option<Ordering> {
        Some(self.cmp(other))
    }
}

impl PartialEq for Pack {
    fn eq(&self, other: &Self) -> bool {
        let a = self.pack_file.metadata().unwrap().created().unwrap();
        let b = other.pack_file.metadata().unwrap().created().unwrap();
        a == b
    }
}

impl Pack {
    #[allow(unused)]
    pub fn decode_with_cache(&self, cache: &mut PackObjectCache) -> Result<Self, GitError> {
        let mut pack_file = File::open(self.pack_file.clone()).unwrap();
        // Check the Header of Pack File
        let mut _pack = Self::check_header(&mut pack_file).unwrap();

        for _ in 0.._pack.number_of_objects {
            //update offset of the Object
            let offset = utils::get_offset(&mut pack_file).unwrap();
            //Get the next Object by the Pack::next_object() func
            let object = Pack::next_object(&mut pack_file, offset, cache).unwrap();
            // Larger offsets would require a version-2 pack index
            let offset = u32::try_from(offset)
                .map_err(|_| GitError::InvalidObjectInfo(format!("Packfile is too large")))
                .unwrap();
        }

        // CheckSum sha-1
        let _id: [u8; 20] = utils::read_bytes(&mut pack_file).unwrap();
        _pack.signature = Hash::from_row(&_id[..]);
        print!("{}", cache.by_hash.len());
        Ok(_pack)
    }

    #[allow(dead_code)]
    pub fn multi_decode(root: &str) -> Result<Self, GitError> {
        let mut total_pack = Self::default();
        total_pack.number_of_objects = 0;
        let (files, _hash_vec) = utils::find_all_pack_file(root);
        let mut pack_vec = vec![];
        for _file_ in files.iter() {
            let mut _pack = Pack::default();
            _pack.pack_file = _file_.clone();
            pack_vec.push(_pack);
        }
        pack_vec.sort();
        let mut cache = PackObjectCache::default();
        for _pack_ in pack_vec.iter_mut() {
            _pack_.decode_with_cache(&mut cache)?;
            total_pack.number_of_objects += _pack_.number_of_objects;
        }
        total_pack.result = Arc::new(cache);
        Ok(total_pack)
    }
}

#[cfg(test)]
<<<<<<< HEAD
pub mod test{
    use crate::git::pack::Pack;

    #[ignore]
    #[test]
    fn test_multi_pack_decode(){
        let pack = Pack::multi_decode("./resources./friger").unwrap();
        
    }
}
=======
pub mod test {}
>>>>>>> 87ad69bc
<|MERGE_RESOLUTION|>--- conflicted
+++ resolved
@@ -90,17 +90,4 @@
 }
 
 #[cfg(test)]
-<<<<<<< HEAD
-pub mod test{
-    use crate::git::pack::Pack;
-
-    #[ignore]
-    #[test]
-    fn test_multi_pack_decode(){
-        let pack = Pack::multi_decode("./resources./friger").unwrap();
-        
-    }
-}
-=======
-pub mod test {}
->>>>>>> 87ad69bc
+pub mod test {}